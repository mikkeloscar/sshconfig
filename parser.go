package sshconfig

import (
	"fmt"
	"io/fs"
	"io/ioutil"
	"path/filepath"
	"regexp"
	"strconv"
	"strings"
	"reflect"

	"github.com/mitchellh/go-homedir"
)

// SSHHost defines a single host entry in a ssh config
type SSHHost struct {
	Host              []string
	HostName          string
	User              string
	Port              int
	ProxyCommand      string
	HostKeyAlgorithms string
	IdentityFile      string
	LocalForwards     []Forward
	RemoteForwards    []Forward
	DynamicForwards   []DynamicForward
	Ciphers           []string
	MACs              []string
}

// Forward defines a single port forward entry
type Forward struct {
	InHost  string
	InPort  int
	OutHost string
	OutPort int
}

// NewForward returns Forward object parsed from LocalForward or RemoteForward string
func NewForward(f string) (Forward, error) {
	r := regexp.MustCompile(`((\S+):)?(\d+)\s+(\S+):(\d+)`)
	m := r.FindStringSubmatch(f)

	if len(m) < 6 {
		return Forward{}, fmt.Errorf("Invalid forward: %#v", f)
	}

	InPort, err := strconv.Atoi(m[3])
	if err != nil {
		return Forward{}, err
	}

	OutPort, err := strconv.Atoi(m[5])
	if err != nil {
		return Forward{}, err
	}

	return Forward{
		InHost:  m[2],
		InPort:  InPort,
		OutHost: m[4],
		OutPort: OutPort,
	}, nil
}

// DynamicForward defines a single dynamic port forward entry
type DynamicForward struct {
	Host string
	Port int
}

// NewDynamicForward returns DForward object parsed from DynamicForward string
func NewDynamicForward(f string) (DynamicForward, error) {
	r := regexp.MustCompile(`((\S+):)?(\d+)`)
	m := r.FindStringSubmatch(f)

	if len(m) < 4 {
		return DynamicForward{}, fmt.Errorf("Invalid dynamic forward: %#v", f)
	}

	InPort, err := strconv.Atoi(m[3])
	if err != nil {
		return DynamicForward{}, err
	}

	return DynamicForward{
		Host: m[2],
		Port: InPort,
	}, nil
}

// MustParse must parse the SSH config given by path or it will panic
func MustParse(path string) []*SSHHost {
	config, err := Parse(path)
	if err != nil {
		panic(err)
	}
	return config
}

// MustParseSSHConfig must parse the SSH config given by path or it will panic
// Deprecated: Use MustParse instead.
func MustParseSSHConfig(path string) []*SSHHost {
	return MustParse(path)
}

// ParseSSHConfig parses a SSH config given by path.
// Deprecated: Use Parse instead.
func ParseSSHConfig(path string) ([]*SSHHost, error) {
	return Parse(path)
}

// Parse parses a SSH config given by path.
func Parse(path string) ([]*SSHHost, error) {
	// read config file
	content, err := ioutil.ReadFile(path)
	if err != nil {
		return nil, err
	}

	return parse(string(content), path)
}

// ParseFS parses a SSH config given by path contained in fsys.
func ParseFS(fsys fs.FS, path string) ([]*SSHHost, error) {
	// read config file
	content, err := fs.ReadFile(fsys, path)
	if err != nil {
		return nil, err
	}

	return parse(string(content), path)
}

// parses an openssh config file
func parse(input string, path string) ([]*SSHHost, error) {
	sshConfigs := []*SSHHost{}
	var next item
	var sshHost *SSHHost
<<<<<<< HEAD
	var wildcardHosts []*SSHHost
=======
	var onlyIncludes bool = !strings.Contains(input, "Host ") && strings.Contains(input, "Include ");
>>>>>>> 1b8192e4

	lexer := lex(input)
Loop:
	for {
		token := lexer.nextItem()

		if sshHost == nil {
			if token.typ == itemEOF {
				break Loop
			}
			if token.typ != itemHost && token.typ != itemInclude {
				// File has no `Host` but has `Include`. Continue trying to parse it.
				if  onlyIncludes {
					continue Loop
				}
				return nil, fmt.Errorf("%s:%d: config variable before Host variable", path, token.pos)
			}
		} else if token.typ == itemInclude {
			return nil, fmt.Errorf("include not allowed in Host block")
		}

		switch token.typ {
		case itemHost:
			if sshHost != nil {
				if containsWildcard(sshHost) {
					wildcardHosts = append(wildcardHosts, sshHost)
				} else {
					sshConfigs = append(sshConfigs, sshHost)
				}
			}

			sshHost = &SSHHost{Host: []string{},}
		case itemHostValue:
			sshHost.Host = strings.Split(token.val, " ")
		case itemHostName:
			next = lexer.nextItem()
			if next.typ != itemValue {
				return nil, fmt.Errorf(next.val)
			}
			sshHost.HostName = next.val
		case itemUser:
			next = lexer.nextItem()
			if next.typ != itemValue {
				return nil, fmt.Errorf(next.val)
			}
			sshHost.User = next.val
		case itemPort:
			next = lexer.nextItem()
			if next.typ != itemValue {
				return nil, fmt.Errorf(next.val)
			}
			port, err := strconv.Atoi(next.val)
			if err != nil {
				return nil, err
			}
			sshHost.Port = port
		case itemProxyCommand:
			next = lexer.nextItem()
			if next.typ != itemValue {
				return nil, fmt.Errorf(next.val)
			}
			sshHost.ProxyCommand = next.val
		case itemHostKeyAlgorithms:
			next = lexer.nextItem()
			if next.typ != itemValue {
				return nil, fmt.Errorf(next.val)
			}
			sshHost.HostKeyAlgorithms = next.val
		case itemIdentityFile:
			next = lexer.nextItem()
			if next.typ != itemValue {
				return nil, fmt.Errorf(next.val)
			}
			sshHost.IdentityFile = next.val
		case itemLocalForward:
			next = lexer.nextItem()
			f, err := NewForward(next.val)
			if err != nil {
				return nil, err
			}
			sshHost.LocalForwards = append(sshHost.LocalForwards, f)
		case itemRemoteForward:
			next = lexer.nextItem()
			f, err := NewForward(next.val)
			if err != nil {
				return nil, err
			}
			sshHost.RemoteForwards = append(sshHost.RemoteForwards, f)
		case itemDynamicForward:
			next = lexer.nextItem()
			f, err := NewDynamicForward(next.val)
			if err != nil {
				return nil, err
			}
			sshHost.DynamicForwards = append(sshHost.DynamicForwards, f)
		case itemInclude:
			next = lexer.nextItem()
			if next.typ != itemValue {
				return nil, fmt.Errorf(next.val)
			}

			includePath, err := parseIncludePath(path, next.val)
			if err != nil {
				return nil, err
			}

			files, err := filepath.Glob(includePath)
			if err != nil {
				return nil, err
			}

			if len(files) == 0 {
				return nil, fmt.Errorf("no files found for include path %s", includePath)
			}

			for _, f := range files {
				includeSshConfigs, err := Parse(f)
				if err != nil {
					return nil, err
				}

				sshConfigs = append(sshConfigs, includeSshConfigs...)
			}
		case itemCiphers:
			next = lexer.nextItem()
			if next.typ != itemValue {
				return nil, fmt.Errorf(next.val)
			}
			sshHost.Ciphers = strings.Split(next.val, ",")
		case itemMACs:
			next = lexer.nextItem()
			if next.typ != itemValue {
				return nil, fmt.Errorf(next.val)
			}
			sshHost.MACs = strings.Split(next.val, ",")
		case itemError:
			return nil, fmt.Errorf("%s at pos %d", token.val, token.pos)
		case itemEOF:
			if sshHost != nil {
				if containsWildcard(sshHost) {
					wildcardHosts = append(wildcardHosts, sshHost)
				} else {
					sshConfigs = append(sshConfigs, sshHost)
				}
			}
			break Loop
		default:
			// continue onwards
		}
	}
	if len(wildcardHosts) > 0 {
		err := error(nil)
		sshConfigs, err = applyWildcardRules(wildcardHosts, sshConfigs)
		if err != nil {
			return nil, err
		}
	}
	
	for _, host := range sshConfigs {
		if host.Port == 0 {
			host.Port = 22
		}
	}

	return sshConfigs, nil
}

func applyWildcardRules(wildcardHosts []*SSHHost, sshConfigs []*SSHHost) ([]*SSHHost, error) {
	for _, wildcardHost := range wildcardHosts {
		HostLoop:
		for _, host := range sshConfigs {
			matched := matchWildcardHost(wildcardHost, host)
			if !matched {
				continue HostLoop
			}
			err := mergeSSHConfigs(wildcardHost, host)
			if err != nil {
				return nil, err
			}
		}
	}
	return sshConfigs, nil
}

func matchWildcardHost(wildcardHost *SSHHost, host *SSHHost) bool {
	for _, h := range wildcardHost.Host {
		for _, hh := range host.Host {
			regexpHost := "^" + strings.Replace(h, "*", ".*", -1) + "$"
			matched, err := regexp.MatchString(regexpHost, hh)
			if matched {
				return true
			} else if err != nil {
				return false
			}
		}
	}
	return false
}

func containsWildcard(host *SSHHost) bool {
	for _, h := range host.Host {
		if strings.Contains(h, "*") {
			return true
		}
	}
	return false
}

func setFieldByName(host *SSHHost, name string, value interface{}) error {
	v := reflect.ValueOf(host).Elem()
	f := v.FieldByName(name)
	strValue := fmt.Sprintf("%v", value)
	currentValue := f.Interface()

	if currentValue != "" && currentValue != 0 {
		return nil
	}
	switch f.Kind() {
	case reflect.String:
		f.SetString(strValue)
	case reflect.Int:
		i, err := strconv.Atoi(strValue)
		if err != nil {
			return err
		}
		f.SetInt(int64(i))
	case reflect.Slice:
	default:
		// do nothing
	}
	return nil
}

func mergeSSHConfigs(source *SSHHost, target *SSHHost) error {
	sourceValue := reflect.ValueOf(source).Elem()
	sourceFields := reflect.TypeOf(source).Elem()
	for i := 0; i < sourceFields.NumField(); i++ {
		value := sourceValue.Field(i)
		err := setFieldByName(target, sourceFields.Field(i).Name, value)
		if err != nil {
			return fmt.Errorf("error setting value %v to field %s: %s", value, sourceFields.Field(i).Name, err)
		}
	}
	return nil
}

func parseIncludePath(currentPath string, includePath string) (string, error) {
	if strings.HasPrefix(includePath, "~") {
		expandedPath, err := homedir.Expand(includePath)
		if err != nil {
			return "", err
		}

		return expandedPath, nil
	} else if !strings.HasPrefix(includePath, "/") {
		return filepath.Join(filepath.Dir(currentPath), includePath), nil
	}

	return includePath, nil
}<|MERGE_RESOLUTION|>--- conflicted
+++ resolved
@@ -138,11 +138,8 @@
 	sshConfigs := []*SSHHost{}
 	var next item
 	var sshHost *SSHHost
-<<<<<<< HEAD
 	var wildcardHosts []*SSHHost
-=======
 	var onlyIncludes bool = !strings.Contains(input, "Host ") && strings.Contains(input, "Include ");
->>>>>>> 1b8192e4
 
 	lexer := lex(input)
 Loop:
