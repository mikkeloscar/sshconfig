--- conflicted
+++ resolved
@@ -692,7 +692,6 @@
 
 }
 
-<<<<<<< HEAD
 func TestLexError(t *testing.T) {
 	config := "Host face\nHostName facebook.comUser mark\rPort 22\nDynamicForward abc"
 	expectedErr := "expected \\n"
@@ -920,7 +919,7 @@
 		t.Errorf("unexpected error parsing config: %s", err.Error())
 	}
 	compare(t, expected, parsed)
-=======
+}
 func TestHostlessFile(t *testing.T) {
 	config := `Include ./b.conf
 	Include ./a.conf
@@ -964,5 +963,4 @@
 	if err != nil {
 		t.Errorf("unable to parse config: %s", err.Error())
 	}
->>>>>>> 1b8192e4
 }